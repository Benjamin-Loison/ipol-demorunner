[package]
name = "ipol-demorunner"
version = "0.1.0"
edition = "2021"

[dependencies]
serde = { version = "1.0", features = ["derive"] }
git2 = "0.19"
zip = "2.2"
tar = "0.4"
bollard = "0.18"
futures-util = "0.3"
serde_json = "1.0"
scopeguard = "1.1"
thiserror = "2"
regex = "1"
lazy_static = "1.4"
tempfile = "3.3"
chrono = "0.4"
walkdir = "2.3"
safe-path = "0.1"
secrecy = { version = "0.10", features = ["serde"] }
tracing = { version = "0.1" }
tracing-subscriber = { version = "0.3", features = ["env-filter"] }
tracing-test = "0.2"
once_cell = "1.15"
<<<<<<< HEAD
ssh-key = "0.6.7"

[dependencies.rocket]
version = "=0.5.0-rc.4"
features = ["json"]
=======
bytes = "1.9"
rocket = { version = "0.5.1", features = ["json"] }
>>>>>>> 36376548
<|MERGE_RESOLUTION|>--- conflicted
+++ resolved
@@ -24,13 +24,6 @@
 tracing-subscriber = { version = "0.3", features = ["env-filter"] }
 tracing-test = "0.2"
 once_cell = "1.15"
-<<<<<<< HEAD
-ssh-key = "0.6.7"
-
-[dependencies.rocket]
-version = "=0.5.0-rc.4"
-features = ["json"]
-=======
 bytes = "1.9"
 rocket = { version = "0.5.1", features = ["json"] }
->>>>>>> 36376548
+ssh-key = "0.6.7"